--- conflicted
+++ resolved
@@ -9,144 +9,13 @@
 
 jobs:
   tests:
-    name: ${{ matrix.session }} ${{ matrix.python }} / ${{ matrix.os }} / ${{ matrix.pandas }} / ${{ matrix.geopandas }}
+    name: ${{ matrix.session }} ${{ matrix.python }} / ${{ matrix.os }}
     runs-on: ${{ matrix.os }}
     strategy:
       fail-fast: false
       matrix:
         include:
           - { python: "3.10", os: "ubuntu-latest", session: "pre-commit" }
-<<<<<<< HEAD
-          - { python: "3.10", os: "ubuntu-latest", session: "mypy" }
-          - { python: "3.11", os: "ubuntu-latest", session: "mypy" }
-          - { python: "3.12", os: "ubuntu-latest", session: "mypy" }
-          - {
-              python: "3.10",
-              os: "ubuntu-latest",
-              session: "tests",
-              pandas: "2.0.3",
-              geopandas: "0.14.4",
-            }
-          - {
-              python: "3.11",
-              os: "ubuntu-latest",
-              session: "tests",
-              pandas: "2.0.3",
-              geopandas: "0.14.4",
-            }
-          - {
-              python: "3.12",
-              os: "ubuntu-latest",
-              session: "tests",
-              pandas: "2.0.3",
-              geopandas: "0.14.4",
-            }
-          - {
-              python: "3.10",
-              os: "ubuntu-latest",
-              session: "tests",
-              pandas: "2.2.2",
-              geopandas: "1.0.1",
-            }
-          - {
-              python: "3.11",
-              os: "ubuntu-latest",
-              session: "tests",
-              pandas: "2.2.2",
-              geopandas: "1.0.1",
-            }
-          - {
-              python: "3.12",
-              os: "ubuntu-latest",
-              session: "tests",
-              pandas: "2.2.2",
-              geopandas: "1.0.1",
-            }
-          - {
-              python: "3.10",
-              os: "macos",
-              session: "tests",
-              pandas: "2.0.3",
-              geopandas: "0.14.4",
-            }
-          - {
-              python: "3.11",
-              os: "macos",
-              session: "tests",
-              pandas: "2.0.3",
-              geopandas: "0.14.4",
-            }
-          - {
-              python: "3.12",
-              os: "macos",
-              session: "tests",
-              pandas: "2.0.3",
-              geopandas: "0.14.4",
-            }
-          - {
-              python: "3.10",
-              os: "macos",
-              session: "tests",
-              pandas: "2.2.2",
-              geopandas: "1.0.1",
-            }
-          - {
-              python: "3.11",
-              os: "macos",
-              session: "tests",
-              pandas: "2.2.2",
-              geopandas: "1.0.1",
-            }
-          - {
-              python: "3.12",
-              os: "macos",
-              session: "tests",
-              pandas: "2.2.2",
-              geopandas: "1.0.1",
-            }
-          - {
-              python: "3.10",
-              os: "windows",
-              session: "tests",
-              pandas: "2.0.3",
-              geopandas: "0.14.4",
-            }
-          - {
-              python: "3.11",
-              os: "windows",
-              session: "tests",
-              pandas: "2.0.3",
-              geopandas: "0.14.4",
-            }
-          - {
-              python: "3.12",
-              os: "windows",
-              session: "tests",
-              pandas: "2.0.3",
-              geopandas: "0.14.4",
-            }
-          - {
-              python: "3.10",
-              os: "windows",
-              session: "tests",
-              pandas: "2.2.2",
-              geopandas: "1.0.1",
-            }
-          - {
-              python: "3.11",
-              os: "windows",
-              session: "tests",
-              pandas: "2.2.2",
-              geopandas: "1.0.1",
-            }
-          - {
-              python: "3.12",
-              os: "windows",
-              session: "tests",
-              pandas: "2.2.2",
-              geopandas: "1.0.1",
-            }
-=======
           # - { python: "3.10", os: "ubuntu-latest", session: "mypy" }
           # - { python: "3.11", os: "ubuntu-latest", session: "mypy" }
           # - { python: "3.12", os: "ubuntu-latest", session: "mypy" }
@@ -155,7 +24,6 @@
           - { python: "3.12", os: "ubuntu-latest", session: "tests" }
           - { python: "3.12", os: "windows-latest", session: "tests" }
           - { python: "3.12", os: "macos-latest", session: "tests" }
->>>>>>> 91af6ea6
           - { python: "3.10", os: "ubuntu-latest", session: "typeguard" }
           # - { python: "3.10", os: "ubuntu-latest", session: "xdoctest" }  # TODO: Reenable xdoctest later
           - { python: "3.10", os: "ubuntu-latest", session: "docs-build" }
@@ -200,11 +68,6 @@
           pipx install --pip-args "-c ${{ github.workspace }}/.github/workflows/constraints.txt" nox
           pipx inject --pip-args "-c ${{ github.workspace }}/.github/workflows/constraints.txt" nox nox-poetry
           nox --version
-
-      - name: Install dependencies
-        run: |
-          poetry add geopandas==${{ matrix.geopandas }}
-          poetry add pandas==${{ matrix.pandas }}
 
       - name: Compute pre-commit cache key
         if: matrix.session == 'pre-commit'
